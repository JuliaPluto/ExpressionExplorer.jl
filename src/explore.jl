
import Markdown
import Base: union, union!, ==

###
# TWO STATE OBJECTS
###

# See https://gist.github.com/fonsp/fc7ace2bd8a0dfc2f87d694336f6c04a for the performance of using storing `parts` as a `Tuple`.

struct FunctionName{N}
    parts::NTuple{N,Symbol}
    joined::Symbol
end

FunctionName(parts::Vector{Symbol}) = FunctionName(
    tuple(parts...),
    Symbol(join(parts, '.')),
)

FunctionName(parts::Symbol...) = FunctionName(
    parts,
    Symbol(join(parts, '.')),
)
FunctionName(part::Symbol) = FunctionName(
    (part,),
    part,
)
FunctionName() = FunctionName(
    (),
    Symbol(""),
)


"""
For an expression like `function Base.sqrt(x::Int)::Int x; end`, it has the following fields:
- `name::FunctionName`: the name, `[:Base, :sqrt]`
- `signature_hash::UInt`: a `UInt` that is unique for the type signature of the method declaration, ignoring argument names. In the example, this is equals `hash(ExpressionExplorer.canonalize( :(Base.sqrt(x::Int)::Int) ))`, see [`canonalize`](@ref) for more details.
"""
struct FunctionNameSignaturePair
    name::FunctionName
    signature_hash::UInt
end

Base.:(==)(a::FunctionNameSignaturePair, b::FunctionNameSignaturePair) = a.name == b.name && a.signature_hash == b.signature_hash
Base.hash(a::FunctionNameSignaturePair, h::UInt) = hash(:FunctionNameSignaturePair, hash(a.name, hash(a.signature_hash, h)))

"SymbolsState trickles _down_ the ASTree: it carries referenced and defined variables from endpoints down to the root."
Base.@kwdef mutable struct SymbolsState
    references::Set{Symbol} = Set{Symbol}()
    assignments::Set{Symbol} = Set{Symbol}()
    funccalls::Set{FunctionName} = Set{FunctionName}()
    funcdefs::Dict{FunctionNameSignaturePair,SymbolsState} = Dict{FunctionNameSignaturePair,SymbolsState}()
    macrocalls::Set{FunctionName} = Set{FunctionName}()
end


abstract type AbstractExpressionExplorerConfiguration end

struct DefaultConfiguration <: AbstractExpressionExplorerConfiguration end

"ScopeState moves _up_ the ASTree: it carries scope information up towards the endpoints."
mutable struct ScopeState{T <: AbstractExpressionExplorerConfiguration}
    inglobalscope::Bool
    exposedglobals::Set{Symbol}
    hiddenglobals::Set{Symbol}
    definedfuncs::Set{Symbol}
    configuration::T
end
ScopeState(configuration::AbstractExpressionExplorerConfiguration=DefaultConfiguration()) = ScopeState(true, Set{Symbol}(), Set{Symbol}(), Set{Symbol}(), configuration)

# The `union` and `union!` overloads define how two `SymbolsState`s or two `ScopeState`s are combined.

function union(a::Dict{FunctionNameSignaturePair,SymbolsState}, bs::Dict{FunctionNameSignaturePair,SymbolsState}...)
    union!(Dict{FunctionNameSignaturePair,SymbolsState}(), a, bs...)
end

function union!(a::Dict{FunctionNameSignaturePair,SymbolsState}, bs::Dict{FunctionNameSignaturePair,SymbolsState}...)
    for b in bs
        for (k, v) in b
            if haskey(a, k)
                a[k] = union!(a[k], v)
            else
                a[k] = v
            end
        end
        a
    end
    return a
end

function union(a::SymbolsState, b::SymbolsState)
    SymbolsState(a.references ∪ b.references, a.assignments ∪ b.assignments, a.funccalls ∪ b.funccalls, a.funcdefs ∪ b.funcdefs, a.macrocalls ∪ b.macrocalls)
end

function union!(a::SymbolsState, bs::SymbolsState...)
    mapreduce(b -> b.references, union!, bs; init=a.references)
    mapreduce(b -> b.assignments, union!, bs; init=a.assignments)
    mapreduce(b -> b.funccalls, union!, bs; init=a.funccalls)
    mapreduce(b -> b.funcdefs, union!, bs; init=a.funcdefs)
    mapreduce(b -> b.macrocalls, union!, bs; init=a.macrocalls)
    return a
end

function union!(a::Tuple{FunctionName,SymbolsState}, bs::Tuple{FunctionName,SymbolsState}...)
    a[1], mapreduce(last, union!, bs; init=a[2])
end

function union(a::ScopeState, b::ScopeState)
    SymbolsState(a.inglobalscope && b.inglobalscope, a.exposedglobals ∪ b.exposedglobals, a.hiddenglobals ∪ b.hiddenglobals)
end

function union!(a::ScopeState, bs::ScopeState...)
    a.inglobalscope &= mapreduce(b -> b.inglobalscope, &, bs; init=true)
    mapreduce(b -> b.exposedglobals, union!, bs; init=a.exposedglobals)
    mapreduce(b -> b.hiddenglobals, union!, bs; init=a.hiddenglobals)
    mapreduce(b -> b.definedfuncs, union!, bs; init=a.definedfuncs)
    return a
end

function ==(a::SymbolsState, b::SymbolsState)
    a.references == b.references && a.assignments == b.assignments && a.funccalls == b.funccalls && a.funcdefs == b.funcdefs && a.macrocalls == b.macrocalls
end

###
# HELPER FUNCTIONS
###

# from the source code: https://github.com/JuliaLang/julia/blob/master/src/julia-parser.scm#L9
const modifiers = [:(+=), :(-=), :(*=), :(/=), :(//=), :(^=), :(÷=), :(%=), :(<<=), :(>>=), :(>>>=), :(&=), :(⊻=), :(≔), :(⩴), :(≕)]
const modifiers_dotprefixed = [Symbol('.', m) for m in modifiers]

function will_assign_global(assignee::Symbol, scopestate::ScopeState)::Bool
    (scopestate.inglobalscope || assignee ∈ scopestate.exposedglobals) && (assignee ∉ scopestate.hiddenglobals || assignee ∈ scopestate.definedfuncs)
end

function will_assign_global(assignee::FunctionName, scopestate::ScopeState)::Bool
    if length(assignee.parts) == 0
        false
    elseif length(assignee.parts) > 1
        scopestate.inglobalscope
    else
        will_assign_global(assignee.parts[1], scopestate)
    end
end

function get_global_assignees(assignee_exprs, scopestate::ScopeState)::Set{Symbol}
    global_assignees = Set{Symbol}()
    for ae in assignee_exprs
        if isa(ae, Symbol)
            will_assign_global(ae, scopestate) && push!(global_assignees, ae)
        else
            if ae.head == :(::)
                will_assign_global(ae.args[1], scopestate) && push!(global_assignees, ae.args[1])
            else
                @warn "Unknown assignee expression" ae
            end
        end
    end
    return global_assignees
end

function get_assignees(ex::Expr)::Vector{Symbol}
    if ex.head == :tuple
        if length(ex.args) == 1 && Meta.isexpr(only(ex.args), :parameters)
            # e.g. (x, y) in the ex (; x, y) = (x = 5, y = 6, z = 7)
            args = only(ex.args).args
        else
            # e.g. (x, y) in the ex (x, y) = (1, 23)
            args = ex.args
        end
        mapfoldl(get_assignees, union!, args; init=Symbol[])
        # filter(s->s isa Symbol, ex.args)
    elseif ex.head == :(::)
        # TODO: type is referenced
        get_assignees(ex.args[1])
    elseif ex.head === :ref || ex.head === :(.)
        Symbol[]
    elseif ex.head === :...
        # Handles splat assignments. e.g. _, y... = 1:5
        args = ex.args
        mapfoldl(get_assignees, union!, args; init=Symbol[])
    else
        @warn "unknown use of `=`. Assignee is unrecognised." ex
        Symbol[]
    end
end

# e.g. x = 123, but ignore _ = 456
get_assignees(ex::Symbol) = all_underscores(ex) ? Symbol[] : Symbol[ex]

# When you assign to a datatype like Int, String, or anything bad like that
# e.g. 1 = 2
# This is parsable code, so we have to treat it
get_assignees(::Any) = Symbol[]

all_underscores(s::Symbol) = all(isequal('_'), string(s))

# TODO: this should return a FunctionName, and use `split_funcname`.
"Turn :(A{T}) into :A."
function uncurly!(ex::Expr, scopestate::ScopeState)::Tuple{Symbol,SymbolsState}
    @assert ex.head === :curly
    symstate = SymbolsState()
    for curly_arg in ex.args[2:end]
        arg_name, arg_symstate = explore_funcdef!(curly_arg, scopestate)
        push!(scopestate.hiddenglobals, arg_name.joined)
        union!(symstate, arg_symstate)
    end
    Symbol(ex.args[1]), symstate
end

uncurly!(ex::Expr)::Tuple{Symbol,SymbolsState} = ex.args[1], SymbolsState()

uncurly!(s::Symbol, scopestate = nothing)::Tuple{Symbol,SymbolsState} = s, SymbolsState()



function join_funcnames(a::FunctionName, bs::FunctionName...)
	b = join_funcnames(bs...)
	FunctionName(
		(a.parts..., b.parts...),
		isempty(a.parts) ? b.joined : isempty(b.parts) ? a.joined : Symbol(a.joined, ".", b.joined)
	)
end
join_funcnames(x::FunctionName) = x


"Turn `:(Base.Submodule.f)` into `FunctionName(:Base, :Submodule, :f)` and `:f` into `FunctionName(:f)`."
function split_funcname(funcname_ex::Expr)::FunctionName
<<<<<<< HEAD
    if funcname_ex.head === :(.)
        out = FunctionName()
        args = funcname_ex.args
        for arg in args
            append!(out, split_funcname(arg))
        end
        return out
=======
    if funcname_ex.head == :(.)
		mapfoldl(split_funcname, join_funcnames, funcname_ex.args; init=FunctionName())
>>>>>>> 1b58b21b
    else
        # a call to a function that's not a global, like calling an array element: `funcs[12]()`
        # TODO: explore symstate!
        FunctionName()
    end
end

function split_funcname(funcname_ex::QuoteNode)::FunctionName
    split_funcname(funcname_ex.value)
end
function split_funcname(funcname_ex::GlobalRef)::FunctionName
    split_funcname(funcname_ex.name)
end

function split_funcname(funcname_ex::Symbol)::FunctionName
    FunctionName(funcname_ex |> without_dotprefix |> without_dotsuffix)
end

# this includes GlobalRef - it's fine that we don't recognise it, because you can't assign to a globalref?
function split_funcname(::Any)::FunctionName
    FunctionName()
end

function is_just_dots(ex::Expr)
    ex.head === :(.) && all(is_just_dots, ex.args)
end
is_just_dots(::Union{QuoteNode,Symbol,GlobalRef}) = true
is_just_dots(::Any) = false

"""Turn `Symbol(".+")` into `:(+)`"""
function without_dotprefix(funcname::Symbol)::Symbol
    fn_str = String(funcname)
    if length(fn_str) > 0 && fn_str[1] == '.'
        Symbol(fn_str[2:end])
    else
        funcname
    end
end

"""Turn `Symbol("sqrt.")` into `:sqrt`"""
function without_dotsuffix(funcname::Symbol)::Symbol
    fn_str = String(funcname)
    if length(fn_str) > 0 && fn_str[end] == '.'
        Symbol(fn_str[1:end-1])
    else
        funcname
    end
end

"""Generates a vector of all possible variants from a function name

```
julia> generate_funcnames([:Base, :Foo, :bar])
3-element Vector{Symbol}:
 Symbol("Base.Foo.bar")
 Symbol("Foo.bar")
 :bar
```

"""
function generate_funcnames(funccall::FunctionName)
    calls = Vector{FunctionName}(undef, length(funccall.parts) - 1)
    for i = length(funccall.parts):-1:2
        calls[i-1] = funccall.parts[i:end]
    end
    calls
end

# this is stupid -- désolé
function is_joined_funcname(joined::Symbol)
    joined !== :.. #= .. is a valid identifier 😐 =# && occursin('.', String(joined))
end


###
# MAIN RECURSIVE FUNCTION
###

# Spaghetti code for a spaghetti problem 🍝

# Possible leaf: value
# Like: a = 1
# 1 is a value (Int64)
function explore!(@nospecialize(value), scopestate::ScopeState)::SymbolsState
    # includes: LineNumberNode, Int64, String, Markdown.LaTeX, DataType and more.
    return SymbolsState()
end

# Possible leaf: symbol
# Like a = x
# x is a symbol
# We handle the assignment separately, and explore!(:a, ...) will not be called.
# Therefore, this method only handles _references_, which are added to the symbolstate, depending on the scopestate.
function explore!(sym::Symbol, scopestate::ScopeState)::SymbolsState
    if sym ∈ scopestate.hiddenglobals
        SymbolsState()
    else
        SymbolsState(references = Set([sym]))
    end
end

"""
Returns whether or not an assignment Expr(:(=),...) is assigning to a new function
  * f(x) = ...
  * f(x)::V = ...
  * f(::T) where {T} = ...
"""
is_function_assignment(ex::Expr)::Bool = ex.args[1] isa Expr && (ex.args[1].head === :call || ex.args[1].head === :where || (ex.args[1].head === :(::) && ex.args[1].args[1] isa Expr && ex.args[1].args[1].head === :call))

anonymous_name() = Symbol("anon", rand(UInt64))

function explore_assignment!(ex::Expr, scopestate::ScopeState)::SymbolsState
    # Does not create scope

    if is_function_assignment(ex)
        # f(x, y) = x + y
        # Rewrite to:
        # function f(x, y) x + y end
        return explore!(Expr(:function, ex.args...), scopestate)
    end

    val = ex.args[2]
    # Handle generic types assignments A{B} = C{B, Int}
    if ex.args[1] isa Expr && ex.args[1].head::Symbol == :curly
        assignees_fn, symstate = explore_funcdef!(ex.args[1], scopestate)::Tuple{FunctionName, SymbolsState}
        assignees = Symbol[assignees_fn.parts[end]]
        innersymstate = union!(symstate, explore!(val, scopestate))
    else
        assignees = get_assignees(ex.args[1])
        symstate = innersymstate = explore!(val, scopestate)
    end

    global_assignees = get_global_assignees(assignees, scopestate)

    # If we are _not_ assigning a global variable, then this symbol hides any global definition with that name
    union!(scopestate.hiddenglobals, setdiff(assignees, global_assignees))
    assigneesymstate = explore!(ex.args[1], scopestate)

    union!(scopestate.hiddenglobals, global_assignees)
    union!(symstate.assignments, global_assignees)
    union!(symstate.references, setdiff(assigneesymstate.references, global_assignees))
    union!(symstate.funccalls, filter!(call -> length(call.parts) != 1 || call.joined ∉ global_assignees, assigneesymstate.funccalls))
    filter!(!all_underscores, symstate.references)  # Never record _ as a reference

    return symstate
end

function explore_modifiers!(ex::Expr, scopestate::ScopeState)
    # We change: a[1] += 123
    # to:        a[1] = a[1] + 123
    # We transform the modifier back to its operator
    # for when users redefine the + function

    operator = let
        s = string(ex.head)
        Symbol(s[1:prevind(s, lastindex(s))])
    end
    expanded_expr = Expr(:(=), ex.args[1], Expr(:call, operator, ex.args[1], ex.args[2]))
    return explore!(expanded_expr, scopestate)
end

function explore_dotprefixed_modifiers!(ex::Expr, scopestate::ScopeState)
    # We change: a[1] .+= 123
    # to:        a[1] .= a[1] + 123

    operator = Symbol(string(ex.head)[2:end-1])
    expanded_expr = Expr(:(.=), ex.args[1], Expr(:call, operator, ex.args[1], ex.args[2]))
    return explore!(expanded_expr, scopestate)
end

"Unspecialized mapfoldl."
function umapfoldl(@nospecialize(f::Function), itr::Vector; init=SymbolsState())
    if isempty(itr)
        return init
    else
        out = init
        for e in itr
            union!(out, f(e))
        end
        return out
    end
end

function explore_inner_scoped(ex::Expr, scopestate::ScopeState)::SymbolsState
    # Because we are entering a new scope, we create a copy of the current scope state, and run it through the expressions.
    innerscopestate = deepcopy(scopestate)
    innerscopestate.inglobalscope = false

    return umapfoldl(a -> explore!(a, innerscopestate), ex.args)
end

function explore_filter!(ex::Expr, scopestate::ScopeState)
    # In a filter, the assignment is the second expression, the condition the first
    args = collect(reverse(ex.args))
    umapfoldl(a -> explore!(a, scopestate), args)::SymbolsState
end

function explore_generator!(ex::Expr, scopestate::ScopeState)
    # Creates local scope

    # In a `generator`, a single expression is followed by the iterator assignments.
    # In a `for`, this expression comes at the end.

    # This is not strictly the normal form of a `for` but that's okay
    return explore!(Expr(:for, Iterators.reverse(ex.args[2:end])..., ex.args[1]), scopestate)
end

function explore_macrocall!(ex::Expr, scopestate::ScopeState)
    # Early stopping, this expression will have to be re-explored once
    # the macro is expanded in the notebook process.
    macro_name = split_funcname(ex.args[1])
    symstate = SymbolsState(macrocalls = Set{FunctionName}([macro_name]))

    # Because it sure wouldn't break anything,
    # I'm also going to blatantly assume that any macros referenced in here...
    # will end up in the code after the macroexpansion 🤷‍♀️
    # "You should make a new function for that" they said, knowing I would take the lazy route.
    for arg in ex.args[begin+1:end]
        macro_symstate = explore!(arg, ScopeState(scopestate.configuration))
        union!(symstate, SymbolsState(macrocalls = macro_symstate.macrocalls))
    end

    # Some macros can be expanded on the server process
    if macro_name.joined ∈ can_macroexpand
        new_ex = maybe_macroexpand(ex)
        union!(symstate, explore!(new_ex, scopestate))
    end

    return symstate
end

function funcname_symstate!(funcname::FunctionName, scopestate::ScopeState)::SymbolsState
    if isempty(funcname.parts)
        SymbolsState()
    elseif length(funcname.parts) == 1
        if funcname.parts[1] ∈ scopestate.hiddenglobals
            SymbolsState()
        else
            SymbolsState(funccalls = Set{FunctionName}([funcname]))
        end
    elseif funcname.parts[1] ∈ scopestate.hiddenglobals
        SymbolsState()
    else
        SymbolsState(references = Set{Symbol}([funcname.parts[1]]), funccalls = Set{FunctionName}([funcname]))
    end
end

function explore_call!(ex::Expr, scopestate::ScopeState)::SymbolsState
    # Does not create scope

    if is_just_dots(ex.args[1])
        funcname = split_funcname(ex.args[1])::FunctionName
        symstate = funcname_symstate!(funcname, scopestate)

        # Explore code inside function arguments:
        union!(symstate, explore!(Expr(:block, ex.args[2:end]...), scopestate))

        # Make `@macroexpand` and `Base.macroexpand` reactive by referencing the first macro in the second
        # argument to the call.
        if ((:Base, :macroexpand) === funcname.parts || (:macroexpand,) === funcname.parts) &&
           length(ex.args) >= 3 &&
           ex.args[3] isa QuoteNode &&
           Meta.isexpr(ex.args[3].value, :macrocall)
            expanded_macro = split_funcname(ex.args[3].value.args[1])
            union!(symstate, SymbolsState(macrocalls = Set{FunctionName}([expanded_macro])))
        elseif (:BenchmarkTools, :generate_benchmark_definition) === funcname.parts &&
            length(ex.args) == 10
            block = Expr(:block,
                 map(ex.args[[8,7,9]]) do child
                    if (Meta.isexpr(child, :copyast, 1) && child.args[1] isa QuoteNode && child.args[1].value isa Expr)
                        child.args[1].value
                    else
                        nothing
                    end
                end...
            )
            union!(symstate, explore_inner_scoped(block, scopestate))
        end

        return symstate
    else
        return explore!(Expr(:block, ex.args...), scopestate)
    end
end

function explore_struct!(ex::Expr, scopestate::ScopeState)
    # Creates local scope

    structnameexpr = ex.args[2]
    structfields = ex.args[3].args

    equiv_func = Expr(:function, Expr(:call, structnameexpr, structfields...), Expr(:block, nothing))

    # struct should always be in Global state
    globalscopestate = deepcopy(scopestate)
    globalscopestate.inglobalscope = true

    # we register struct definitions as both a variable and a function. This is because deleting a struct is trickier than just deleting its methods.
    # Due to this, outer constructors have to be defined in the same cell where the struct is defined.
    # See https://github.com/fonsp/Pluto.jl/issues/732 for more details
    inner_symstate = explore!(equiv_func, globalscopestate)

    structname = first(keys(inner_symstate.funcdefs)).name.joined
    push!(inner_symstate.assignments, structname)
    return inner_symstate
end

function explore_abstract!(ex::Expr, scopestate::ScopeState)
    explore_struct!(Expr(:struct, false, ex.args[1], Expr(:block, nothing)), scopestate)
end

function explore_function_macro!(ex::Expr, scopestate::ScopeState)
    symstate = SymbolsState()
    # Creates local scope

    funcroot = ex.args[1]

    # Because we are entering a new scope, we create a copy of the current scope state, and run it through the expressions.
    innerscopestate = deepcopy(scopestate)
    innerscopestate.inglobalscope = false

    funcname, innersymstate = explore_funcdef!(funcroot, innerscopestate)::Tuple{FunctionName,SymbolsState}

    # Macro are called using @funcname, but defined with funcname. We need to change that in our scopestate
    # (The `!= 0` is for when the function named couldn't be parsed)
<<<<<<< HEAD
    if ex.head === :macro && length(funcname) != 0
        funcname = Symbol[Symbol('@', funcname[1])]
        push!(innerscopestate.hiddenglobals, only(funcname))
    elseif length(funcname) == 1
        push!(scopestate.definedfuncs, funcname[end])
        push!(scopestate.hiddenglobals, funcname[end])
    elseif length(funcname) > 1
        push!(symstate.references, funcname[end-1]) # reference the module of the extended function
        push!(scopestate.hiddenglobals, funcname[end-1])
=======
    if ex.head == :macro && length(funcname.parts) != 0
        funcname = FunctionName(Symbol('@', funcname.parts[1]))
        push!(innerscopestate.hiddenglobals, only(funcname.parts))
    elseif length(funcname.parts) == 1
        push!(scopestate.definedfuncs, funcname.parts[end])
        push!(scopestate.hiddenglobals, funcname.parts[end])
    elseif length(funcname.parts) > 1
        push!(symstate.references, funcname.parts[end-1]) # reference the module of the extended function
        push!(scopestate.hiddenglobals, funcname.parts[end-1])
>>>>>>> 1b58b21b
    end

    union!(innersymstate, explore!(Expr(:block, ex.args[2:end]...), innerscopestate))
    funcnamesig = FunctionNameSignaturePair(funcname, hash(canonalize(funcroot)))

    if will_assign_global(funcname, scopestate)
        symstate.funcdefs[funcnamesig] = innersymstate
    else
        # The function is not defined globally. However, the function can still modify the global scope or reference globals, e.g.

        # let
        #     function f(x)
        #         global z = x + a
        #     end
        #     f(2)
        # end

        # so we insert the function's inner symbol state here, as if it was a `let` block.
        symstate = innersymstate
    end

    return symstate
end

function explore_try!(ex::Expr, scopestate::ScopeState)
    symstate = SymbolsState()

    # Handle catch first
    if ex.args[3] != false
        union!(symstate, explore_inner_scoped(ex.args[3], scopestate))
        # If we catch a symbol, it could shadow a global reference, remove it
        if ex.args[2] != false
            setdiff!(symstate.references, Symbol[ex.args[2]])
        end
    end

    # Handle the try block
    union!(symstate, explore_inner_scoped(ex.args[1], scopestate))

    # Handle finally
    if 4 <= length(ex.args) <= 5 && ex.args[4] isa Expr
        union!(symstate, explore_inner_scoped(ex.args[4], scopestate))
    end

    # Finally, handle else
    if length(ex.args) == 5
        union!(symstate, explore_inner_scoped(ex.args[5], scopestate))
    end

    return symstate
end

function explore_anonymous_function!(ex::Expr, scopestate::ScopeState)
    # Creates local scope

    tempname = anonymous_name()

    # We will rewrite this to a normal function definition, with a temporary name
    funcroot = ex.args[1]
    args_ex = if funcroot isa Symbol || (funcroot isa Expr && funcroot.head === :(::))
        [funcroot]
    elseif funcroot.head === :tuple || funcroot.head === :(...) || funcroot.head === :block
        funcroot.args
    else
        @error "Unknown lambda type"
    end

    equiv_func = Expr(:function, Expr(:call, tempname, args_ex...), ex.args[2])

    return explore!(equiv_func, scopestate)
end

function explore_global!(ex::Expr, scopestate::ScopeState)::SymbolsState
    # Does not create scope

    # global x, y, z
    if length(ex.args) > 1
        return umapfoldl(arg -> explore!(Expr(:global, arg), scopestate), ex.args)
    end

    # We have one of:
    # global x;
    # global x = 1;
    # global x += 1;

    # where x can also be a tuple:
    # global a,b = 1,2

    globalisee = ex.args[1]

    if isa(globalisee, Symbol)
        push!(scopestate.exposedglobals, globalisee)
        return SymbolsState()
    elseif isa(globalisee, Expr)
        # temporarily set inglobalscope to true
        old = scopestate.inglobalscope
        scopestate.inglobalscope = true
        result = explore!(globalisee, scopestate)
        scopestate.inglobalscope = old
        return result::SymbolsState
    else
        @error "unknown global use" ex
        return explore!(globalisee, scopestate)::SymbolsState
    end
end

function explore_local!(ex::Expr, scopestate::ScopeState)::SymbolsState
    # Does not create scope

    # Turn `local x, y` in `local x; local y
    if length(ex.args) > 1
        return umapfoldl(arg -> explore!(Expr(:local, arg), scopestate), ex.args)
    end

    localisee = ex.args[1]

    if isa(localisee, Symbol)
        push!(scopestate.hiddenglobals, localisee)
        return SymbolsState()
    elseif isa(localisee, Expr) && (localisee.head === :(=) || localisee.head in modifiers)
        union!(scopestate.hiddenglobals, get_assignees(localisee.args[1]))
        return explore!(localisee, scopestate)::SymbolsState
    else
        @warn "unknown local use" ex
        return explore!(localisee, scopestate)::SymbolsState
    end
end

function explore_tuple!(ex::Expr, scopestate::ScopeState)::SymbolsState
    # Does not create scope

    # There are two (legal) cases:
    # 1. Creating a tuple:
    #   (a, b, c, 1, f()...)
    # 2. Creating a named tuple (contains at least one Expr(:(=))):
    #   (a=1, b=2, c=3, d, f()...)

    # !!! Note that :(a, b = 1, 2) is the definition of a named tuple
    # with fields :a, :b and :2 and not a multiple assignments to a and b which
    # would always be a :(=) with tuples for the lhs and/or rhs.
    # Using Meta.parse() (like Pluto does) or using a quote block
    # returns the assignment version.
    #
    # julia> eval(:(a, b = 1, 2)) # Named tuple
    # ERROR: syntax: invalid named tuple element "2"
    #
    # julia> eval(Meta.parse("a, b = 1, 2")) # Assignment to a and b
    # (1, 2)
    #
    # julia> Meta.parse("a, b = 1, 2").head, :(a, b = 1, 2).head
    # (:(=), :tuple)

    return umapfoldl(a -> explore!(to_kw(a), scopestate), ex.args)
end

function explore_broadcast!(ex::Expr, scopestate::ScopeState)
    # pointwise function call, e.g. sqrt.(nums)
    # we rewrite to a regular call

    return explore!(Expr(:call, ex.args[1], ex.args[2].args...), scopestate)
end

function explore_load!(ex::Expr, scopestate::ScopeState)
    imports = if ex.args[1].head === :(:)
        ex.args[1].args[2:end]
    else
        ex.args
    end

    packagenames = map(e -> e.args[end], imports)

    return SymbolsState(assignments = Set{Symbol}(packagenames))::SymbolsState
end

function explore_quote!(ex::Expr, scopestate::ScopeState)
    # Look through the quote and only returns explore! deeper into :$'s
    # I thought we need to handle strings in the same way,
    #   but strings do just fine with the catch all at the end
    #   and actually strings don't always have a :$ expression, sometimes just
    #   plain Symbols (which we should then be interpreted as variables,
    #     which is different to how we handle Symbols in quote'd expressions)
    return explore_interpolations!(ex.args[1], scopestate)::SymbolsState
end

function explore_module!(ex::Expr, scopestate::ScopeState)
    # Does create it's own scope, but can import from outer scope, that's what `explore_module_definition!` is for
    symstate = explore_module_definition!(ex, scopestate)
    return union(symstate, SymbolsState(assignments = Set{Symbol}([ex.args[2]])))::SymbolsState
end

function explore_fallback!(ex::Expr, scopestate::ScopeState)
    # fallback, includes:
    # begin, block, do, toplevel, const
    # (and hopefully much more!)

    # Does not create scope (probably)

    return umapfoldl(a -> explore!(a, scopestate), ex.args)
end

# General recursive method. Is never a leaf.
# Modifies the `scopestate`.
function explore!(ex::Expr, scopestate::ScopeState)::SymbolsState
    if ex.head === :(=)
        return explore_assignment!(ex, scopestate)
    elseif ex.head in modifiers
        return explore_modifiers!(ex, scopestate)
    elseif ex.head in modifiers_dotprefixed
        return explore_dotprefixed_modifiers!(ex, scopestate)
    elseif ex.head === :let || ex.head === :for || ex.head === :while
        # Creates local scope
        return explore_inner_scoped(ex, scopestate)
    elseif ex.head === :filter
        return explore_filter!(ex, scopestate)
    elseif ex.head === :generator
        return explore_generator!(ex, scopestate)
    elseif ex.head === :macrocall
        return explore_macrocall!(ex, scopestate)
    elseif ex.head === :call
        return explore_call!(ex, scopestate)
    elseif Meta.isexpr(ex, :parameters)
        return umapfoldl(a -> explore!(to_kw(a), scopestate), ex.args)
    elseif ex.head === :kw
        return explore!(ex.args[2], scopestate)
    elseif ex.head === :struct
        return explore_struct!(ex, scopestate)
    elseif ex.head === :abstract
        return explore_abstract!(ex, scopestate)
    elseif ex.head === :function || ex.head === :macro
        return explore_function_macro!(ex, scopestate)
    elseif ex.head === :try
        return explore_try!(ex, scopestate)
    elseif ex.head === :(->)
        return explore_anonymous_function!(ex, scopestate)
    elseif ex.head === :global
        return explore_global!(ex, scopestate)
    elseif ex.head === :local
        return explore_local!(ex, scopestate)
    elseif ex.head === :tuple
        return explore_tuple!(ex, scopestate)
    elseif Meta.isexpr(ex, :(.), 2) && ex.args[2] isa Expr && ex.args[2].head === :tuple
        return explore_broadcast!(ex, scopestate)
    elseif ex.head === :using || ex.head === :import
        return explore_load!(ex, scopestate)
    elseif ex.head === :quote
        return explore_quote!(ex, scopestate)
    elseif ex.head === :module
        return explore_module!(ex, scopestate)
    elseif Meta.isexpr(ex, Symbol("'"), 1)
        # a' corresponds to adjoint(a)
        return explore!(Expr(:call, :adjoint, ex.args[1]), scopestate)
    elseif ex.head === :meta
        return SymbolsState()
    else
        return explore_fallback!(ex, scopestate)
    end
end

"""
Goes through a module definition, and picks out `import ..x`'s, which are references to the outer module.
We need `module_depth + 1` dots before the specifier, so nested modules can still access Pluto.
"""
function explore_module_definition!(ex::Expr, scopestate; module_depth::Number = 0)
    if ex.head === :using || ex.head === :import
        # We don't care about anything after the `:` here
        import_names = if ex.args[1].head === :(:)
            [ex.args[1].args[1]]
        else
            ex.args
        end


        symstate = SymbolsState()
        for import_name_expr in import_names
            if (
                Meta.isexpr(import_name_expr, :., module_depth + 2) &&
                all(x -> x == :., import_name_expr.args[begin:end-1]) &&
                import_name_expr.args[end] isa Symbol
            )
                # Theoretically it could still use an assigment from the same cell, if it weren't
                # for the fact that modules need to be top level, and we don't support multiple (toplevel) expressions in a cell yet :D
                push!(symstate.references, import_name_expr.args[end])
            end

        end

        return symstate
    elseif ex.head === :module
        # Explorer the block inside with one more depth added
        return explore_module_definition!(ex.args[3], scopestate, module_depth = module_depth + 1)
    elseif ex.head === :quote
        # TODO? Explore interpolations, modules can't be in interpolations, but `import`'s can >_>
        return SymbolsState()
    else
        # Go deeper
        return umapfoldl(a -> explore_module_definition!(a, scopestate, module_depth = module_depth), ex.args)
    end
end
explore_module_definition!(expr, scopestate; module_depth::Number = 1) = SymbolsState()


"Go through a quoted expression and use explore! for :\$ expressions"
function explore_interpolations!(ex::Expr, scopestate)
    if ex.head == :$
        return explore!(ex.args[1], scopestate)::SymbolsState
    else
        # We are still in a quote, so we do go deeper, but we keep ignoring everything except :$'s
        return umapfoldl(a -> explore_interpolations!(a, scopestate), ex.args)
    end
end
explore_interpolations!(anything_else, scopestate) = SymbolsState()

function to_kw(ex::Expr)
    if Meta.isexpr(ex, :(=))
        Expr(:kw, ex.args...)
    else
        ex
    end
end
to_kw(x) = x

"""
Return the function name and the SymbolsState from argument defaults. Add arguments as hidden globals to the `scopestate`.

Is also used for `struct` and `abstract`.
"""
function explore_funcdef!(ex::Expr, scopestate::ScopeState)::Tuple{FunctionName,SymbolsState}
    if ex.head === :call
        params_to_explore = ex.args[2:end]
        # Using the keyword args syntax f(;y) the :parameters node is the first arg in the AST when it should
        # be explored last. We change from (parameters, ...) to (..., parameters)
        if length(params_to_explore) >= 2 && params_to_explore[1] isa Expr && params_to_explore[1].head === :parameters
            params_to_explore = [params_to_explore[2:end]..., params_to_explore[1]]
        end

        # Handle struct as callables, `(obj::MyType)(a, b) = ...`
        # or `function (obj::MyType)(a, b) ...; end` by rewriting it as:
        # function MyType(obj, a, b) ...; end
        funcroot = ex.args[1]
        if Meta.isexpr(funcroot, :(::))
            if last(funcroot.args) isa Symbol
                return explore_funcdef!(Expr(:call, reverse(funcroot.args)..., params_to_explore...), scopestate)
            else
                # Function call as type: (obj::typeof(myotherobject))()
                symstate = explore!(last(funcroot.args), scopestate)
                name, declaration_symstate = if length(funcroot.args) == 1
                    explore_funcdef!(Expr(:call, anonymous_name(), params_to_explore...), scopestate)
                else
                    explore_funcdef!(Expr(:call, anonymous_name(), first(funcroot.args), params_to_explore...), scopestate)
                end
                return name, union!(symstate, declaration_symstate)
            end
        end

        # get the function name
        name, symstate = explore_funcdef!(funcroot, scopestate)
        # and explore the function arguments
        return umapfoldl(a -> explore_funcdef!(a, scopestate), params_to_explore; init=(name, symstate))
    elseif ex.head === :(::) || ex.head === :kw || ex.head === :(=)
        # Treat custom struct constructors as a local scope function
        if ex.head === :(=) && is_function_assignment(ex)
            symstate = explore!(ex, scopestate)
            return FunctionName(), symstate
        end

        # account for unnamed params, like in f(::Example) = 1
        if ex.head === :(::) && length(ex.args) == 1
            symstate = explore!(ex.args[1], scopestate)

            return FunctionName(), symstate
        end

        # For a() = ... in a struct definition
        if Meta.isexpr(ex, :(=), 2) && Meta.isexpr(ex.args[1], :call)
            name, symstate = explore_funcdef!(ex.args[1], scopestate)
            union!(symstate, explore!(ex.args[2], scopestate))
            return name, symstate
        end

        # recurse by starting by the right hand side because f(x=x) references the global variable x
        rhs_symstate = if length(ex.args) > 1
            # use `explore!` (not `explore_funcdef!`) to explore the argument's default value - these can contain arbitrary expressions
            explore!(ex.args[2], scopestate)
        else
            SymbolsState()
        end
        name, symstate = explore_funcdef!(ex.args[1], scopestate)
        union!(symstate, rhs_symstate)

        return name, symstate

    elseif ex.head === :where
        # function(...) where {T, S <: R, U <: A.B}
        # supertypes `R` and `A.B` are referenced
        supertypes_symstate = SymbolsState()
        for a in ex.args[2:end]
            name, inner_symstate = explore_funcdef!(a, scopestate)
            if length(name.parts) == 1
                push!(scopestate.hiddenglobals, name.parts[1])
            end
            union!(supertypes_symstate, inner_symstate)
        end
        # recurse
        name, symstate = explore_funcdef!(ex.args[1], scopestate)
        union!(symstate, supertypes_symstate)
        return name, symstate

    elseif ex.head === :(<:)
        # for use in `struct` and `abstract`
        name, symstate = uncurly!(ex.args[1], scopestate)
        if length(ex.args) != 1
            union!(symstate, explore!(ex.args[2], scopestate))
        end
        return FunctionName(name), symstate

    elseif ex.head === :curly
        name, symstate = uncurly!(ex, scopestate)
        return FunctionName(name), symstate

    elseif Meta.isexpr(ex, :parameters)
        init = (FunctionName(), SymbolsState())
        return umapfoldl(a -> explore_funcdef!(to_kw(a), scopestate), ex.args; init)

<<<<<<< HEAD
    elseif ex.head === :tuple
        init = (Symbol[], SymbolsState())
=======
    elseif ex.head == :tuple
        init = (FunctionName(), SymbolsState())
>>>>>>> 1b58b21b
        return umapfoldl(a -> explore_funcdef!(a, scopestate), ex.args; init)

    elseif ex.head === :(.)
        return split_funcname(ex), SymbolsState()

    elseif ex.head === :(...)
        return explore_funcdef!(ex.args[1], scopestate)
    else
        return FunctionName(), explore!(ex, scopestate)
    end
end

function explore_funcdef!(ex::QuoteNode, scopestate::ScopeState)::Tuple{FunctionName,SymbolsState}
    explore_funcdef!(ex.value, scopestate)
end

function explore_funcdef!(ex::Symbol, scopestate::ScopeState)::Tuple{FunctionName,SymbolsState}
    push!(scopestate.hiddenglobals, ex)
    FunctionName(ex |> without_dotprefix |> without_dotsuffix), SymbolsState()
end

function explore_funcdef!(::Any, ::ScopeState)::Tuple{FunctionName,SymbolsState}
    FunctionName(), SymbolsState()
end


module MacroExpandInHere
using Markdown
end

const can_macroexpand = Set(Symbol.(["@md_str", "Markdown.@md_str", "@gensym", "Base.@gensym", "@enum", "Base.@enum", "@assert", "Base.@assert", "@cmd"]))

"""
If the macro is **known to Pluto**, expand or 'mock expand' it, if not, return the expression. Macros from external packages are not expanded, this is done later in the pipeline. See https://github.com/fonsp/Pluto.jl/pull/1032
"""
function maybe_macroexpand(ex::Expr; recursive::Bool=false)
    result::Expr = if ex.head === :macrocall
        funcname = split_funcname(ex.args[1])

        if funcname.joined ∈ can_macroexpand
            macroexpand(MacroExpandInHere, ex; recursive=false)::Expr
        else
            ex
        end
    else
        ex
    end

    if recursive
        # Not using broadcasting because that is expensive compilation-wise for `result.args::Any`.
        expanded = Any[]
        for arg in result.args
            ex = maybe_macroexpand(arg; recursive)
            push!(expanded, ex)
        end
        return Expr(result.head, expanded...)
    else
        return result
    end
end

maybe_macroexpand(ex::Any; kwargs...) = ex


###
# CANONICALIZE FUNCTION DEFINITIONS
###

"""
Turn a function definition expression (`Expr`) into a "canonical" form, in the sense that two methods that would evaluate to the same method signature have the same canonical form. Part of a solution to https://github.com/fonsp/Pluto.jl/issues/177. Such a canonical form cannot be achieved statically with 100% correctness (impossible), but we can make it good enough to be practical.


# Wait, "evaluate to the same method signature"?

In Pluto, you cannot do definitions of **the same global variable** in different cells. This is needed for reactivity to work, and it avoid ambiguous notebooks and stateful stuff. This rule used to also apply to functions: you had to place all methods of a function in one cell. (Go and read more about methods in Julia if you haven't already.) But this is quite annoying, especially because multiple dispatch is so important in Julia code. So we allow methods of the same function to be defined across multiple cells, but we still want to throw errors when you define **multiple methods with the same signature**, because one overrides the other. For example:
```julia
julia> f(x) = 1
f (generic function with 1 method)

julia> f(x) = 2
f (generic function with 1 method)
``

After adding the second method, the function still has only 1 method. This is because the second definition overrides the first one, instead of being added to the method table. This example should be illegal in Julia, for the same reason that `f = 1` and `f = 2` is illegal. So our problem is: how do we know that two cells will define overlapping methods? 

Ideally, we would just evaluate the user's code and **count methods** afterwards, letting Julia do the work. Unfortunately, we need to know this info _before_ we run cells, otherwise we don't know in which order to run a notebook! There are ways to break this circle, but it would complicate our process quite a bit.

Instead, we will do _static analysis_ on the function definition expressions to determine whether they overlap. This is non-trivial. For example, `f(x)` and `f(y::Any)` define the same method. Trickier examples are here: https://github.com/fonsp/Pluto.jl/issues/177#issuecomment-645039993

# Wait, "function definition expressions"?
For example:

```julia
e = :(function f(x::Int, y::String)
        x + y
    end)

dump(e, maxdepth=2)

#=
gives:

Expr
  head: Symbol function
  args: Array{Any}((2,))
    1: Expr
    2: Expr
=#
```

This first arg is the function head:

```julia
e.args[1] == :(f(x::Int, y::String))
```

# Mathematics
Our problem is to find a way to compute the equivalence relation ~ on `H × H`, with `H` the set of function head expressions, defined as:

`a ~ b` iff evaluating both expressions results in a function with exactly one method.

_(More precisely, evaluating `Expr(:function, x, Expr(:block))` with `x ∈ {a, b}`.)_

The equivalence sets are isomorphic to the set of possible Julia methods.

Instead of finding a closed form algorithm for `~`, we search for a _canonical form_: a function `canonical: H -> H` that chooses one canonical expression per equivalence class. It has the property 
    
`canonical(a) = canonical(b)` implies `a ~ b`.

We use this **canonical form** of the function's definition expression as its "signature". We compare these canonical forms when determining whether two function expressions will result in overlapping methods.

# Example
```julia
e1 = :(f(x, z::Any))
e2 = :(g(x, y))

canonalize(e1) == canonalize(e2)
```

```julia
e1 = :(f(x))
e2 = :(g(x, y))

canonalize(e1) != canonalize(e2)
```

```julia
e1 = :(f(a::X, b::wow(ie), c,      d...; e=f) where T)
e2 = :(g(z::X, z::wow(ie), z::Any, z...     ) where T)

canonalize(e1) == canonalize(e2)
```
"""
function canonalize(ex::Expr)
    if ex.head == :where
        Expr(:where, canonalize(ex.args[1]), ex.args[2:end]...)
    elseif ex.head == :call || ex.head == :tuple
        skip_index = ex.head == :call ? 2 : 1
        # ex.args[1], if ex.head == :call this is the function name, we dont want it

        interesting = filter(ex.args[skip_index:end]) do arg
            !(arg isa Expr && arg.head == :parameters)
        end

        hide_argument_name.(interesting)
    elseif ex.head == :(::)
        canonalize(ex.args[1])
    elseif ex.head == :curly || ex.head == :(<:)
        # for struct definitions, which we hackily treat as functions
        nothing
    else
        @error "Failed to canonalize this strange looking function" ex
        nothing
    end
end

# for `function g end`
canonalize(::Symbol) = nothing

function hide_argument_name(ex::Expr)
    if ex.head == :(::) && length(ex.args) > 1
        Expr(:(::), nothing, ex.args[2:end]...)
    elseif ex.head == :(...)
        Expr(:(...), hide_argument_name(ex.args[1]))
    elseif ex.head == :kw
        Expr(:kw, hide_argument_name(ex.args[1]), nothing)
    else
        ex
    end
end
hide_argument_name(::Symbol) = Expr(:(::), nothing, :Any)
hide_argument_name(x::Any) = x

###
# UTILITY FUNCTIONS
###

function handle_recursive_functions!(symstate::SymbolsState)
    # We do something special to account for recursive functions:
    # If a function `f` calls a function `g`, and both are defined inside this cell, the reference to `g` inside the symstate of `f` will be deleted.
    # The motivitation is that normally, an assignment (or function definition) will add that symbol to a list of 'hidden globals' - any future references to that symbol will be ignored. i.e. the _local definition hides a global_.
    # In the case of functions, you can reference functions and variables that do not yet exist, and so they won't be in the list of hidden symbols when the function definition is analysed. 
    # Of course, our method will fail if a referenced function is defined both inside the cell **and** in another cell. However, this will lead to a MultipleDefinitionError before anything bad happens.
    K = keys(symstate.funcdefs)
    for (func, inner_symstate) in symstate.funcdefs
        inner_symstate.references = setdiff(inner_symstate.references, K)
        inner_symstate.funccalls = setdiff(inner_symstate.funccalls, K)
    end
    return nothing
end

"""
compute_symbols_state(ex::Any)::SymbolsState

Return the global references, assignment, function calls and function definitions inside an arbitrary expression, in a `SymbolsState` object.
"""
function compute_symbols_state(ex::Any; configuration::AbstractExpressionExplorerConfiguration=DefaultConfiguration())::SymbolsState
    try
        compute_symbolreferences(ex; configuration)
    catch e
        if e isa InterruptException
            rethrow(e)
        end
        @error "Expression explorer failed on: " ex
        showerror(stderr, e, stacktrace(catch_backtrace()))
        SymbolsState(references = Set{Symbol}([:fake_reference_to_prevent_it_from_looking_like_a_text_only_cell]))
    end
end

function compute_symbolreferences(ex::Any; configuration::AbstractExpressionExplorerConfiguration=DefaultConfiguration())::SymbolsState
    symstate = explore!(ex, ScopeState(configuration))
    handle_recursive_functions!(symstate)
    return symstate
end

@deprecate try_compute_symbolreferences(args...) compute_symbols_state(args...)



<|MERGE_RESOLUTION|>--- conflicted
+++ resolved
@@ -227,18 +227,8 @@
 
 "Turn `:(Base.Submodule.f)` into `FunctionName(:Base, :Submodule, :f)` and `:f` into `FunctionName(:f)`."
 function split_funcname(funcname_ex::Expr)::FunctionName
-<<<<<<< HEAD
     if funcname_ex.head === :(.)
-        out = FunctionName()
-        args = funcname_ex.args
-        for arg in args
-            append!(out, split_funcname(arg))
-        end
-        return out
-=======
-    if funcname_ex.head == :(.)
 		mapfoldl(split_funcname, join_funcnames, funcname_ex.args; init=FunctionName())
->>>>>>> 1b58b21b
     else
         # a call to a function that's not a global, like calling an array element: `funcs[12]()`
         # TODO: explore symstate!
@@ -564,18 +554,7 @@
 
     # Macro are called using @funcname, but defined with funcname. We need to change that in our scopestate
     # (The `!= 0` is for when the function named couldn't be parsed)
-<<<<<<< HEAD
-    if ex.head === :macro && length(funcname) != 0
-        funcname = Symbol[Symbol('@', funcname[1])]
-        push!(innerscopestate.hiddenglobals, only(funcname))
-    elseif length(funcname) == 1
-        push!(scopestate.definedfuncs, funcname[end])
-        push!(scopestate.hiddenglobals, funcname[end])
-    elseif length(funcname) > 1
-        push!(symstate.references, funcname[end-1]) # reference the module of the extended function
-        push!(scopestate.hiddenglobals, funcname[end-1])
-=======
-    if ex.head == :macro && length(funcname.parts) != 0
+    if ex.head === :macro && length(funcname.parts) != 0
         funcname = FunctionName(Symbol('@', funcname.parts[1]))
         push!(innerscopestate.hiddenglobals, only(funcname.parts))
     elseif length(funcname.parts) == 1
@@ -584,7 +563,6 @@
     elseif length(funcname.parts) > 1
         push!(symstate.references, funcname.parts[end-1]) # reference the module of the extended function
         push!(scopestate.hiddenglobals, funcname.parts[end-1])
->>>>>>> 1b58b21b
     end
 
     union!(innersymstate, explore!(Expr(:block, ex.args[2:end]...), innerscopestate))
@@ -1008,13 +986,8 @@
         init = (FunctionName(), SymbolsState())
         return umapfoldl(a -> explore_funcdef!(to_kw(a), scopestate), ex.args; init)
 
-<<<<<<< HEAD
     elseif ex.head === :tuple
-        init = (Symbol[], SymbolsState())
-=======
-    elseif ex.head == :tuple
         init = (FunctionName(), SymbolsState())
->>>>>>> 1b58b21b
         return umapfoldl(a -> explore_funcdef!(a, scopestate), ex.args; init)
 
     elseif ex.head === :(.)
